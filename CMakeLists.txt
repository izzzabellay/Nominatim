--- conflicted
+++ resolved
@@ -50,16 +50,6 @@
        endif()
        add_subdirectory(osm2pgsql)
     endif()
-<<<<<<< HEAD
-    add_subdirectory(osm2pgsql)
-
-    unset(PostgreSQL_TYPE_INCLUDE_DIR CACHE)
-    set(PostgreSQL_TYPE_INCLUDE_DIR "/usr/include/")
-    find_package(PostgreSQL REQUIRED)
-    include_directories(${PostgreSQL_INCLUDE_DIRS})
-    link_directories(${PostgreSQL_LIBRARY_DIRS})
-=======
->>>>>>> 72c08984
 
     find_package(PythonInterp 3)
 
@@ -73,18 +63,6 @@
     endif()
 
 
-<<<<<<< HEAD
-    find_program(PG_CONFIG pg_config)
-    execute_process(COMMAND ${PG_CONFIG} --pgxs
-                    OUTPUT_VARIABLE PGXS
-                    OUTPUT_STRIP_TRAILING_WHITESPACE)
-
-    if (NOT EXISTS "${PGXS}")
-        message(FATAL_ERROR "Postgresql server package not found.")
-    endif()
-
-=======
->>>>>>> 72c08984
     # Setting PHP binary variable as to command line (prevailing) or auto detect
     if (NOT PHP_BIN)
          find_program (PHP_BIN php)
@@ -102,28 +80,6 @@
 #
 #-----------------------------------------------------------------------------
 
-<<<<<<< HEAD
-set(WEBSITESCRIPTS
-    website/deletable.php
-    website/details.php
-    website/hierarchy.php
-    website/lookup.php
-    website/polygons.php
-    website/reverse.php
-    website/search.php
-    website/status.php
-)
-
-set(CUSTOMSCRIPTS
-    utils/check_import_finished.php
-    utils/country_languages.php
-    utils/export.php
-    utils/query.php
-    utils/setup.php
-    utils/specialphrases.php
-    utils/update.php
-    utils/warm.php
-=======
 if (BUILD_SERVER)
    set(WEBSITESCRIPTS
        website/deletable.php
@@ -134,7 +90,6 @@
        website/reverse.php
        website/search.php
        website/status.php
->>>>>>> 72c08984
    )
 
    set(CUSTOMSCRIPTS
@@ -198,12 +153,9 @@
 
 if (BUILD_MODULE)
     add_subdirectory(module)
-<<<<<<< HEAD
-=======
 endif()
 if (BUILD_NOMINATIM)
     add_subdirectory(nominatim)
->>>>>>> 72c08984
 endif()
 if (BUILD_DOCS)
    add_subdirectory(docs)
